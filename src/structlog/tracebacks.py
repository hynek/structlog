--- conflicted
+++ resolved
@@ -20,11 +20,6 @@
 from traceback import walk_tb
 from types import ModuleType, TracebackType
 from typing import Any, Iterable, Sequence, Tuple, Union
-
-<<<<<<< HEAD
-from ._frames import is_missing_exc_info
-=======
->>>>>>> d8f4e6ea
 
 try:
     import rich
