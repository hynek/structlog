--- conflicted
+++ resolved
@@ -1,12 +1,8 @@
 include LICENSE LICENSE.apache2 LICENSE.mit .coveragerc conftest.py
 include *.rst
 
-<<<<<<< HEAD
-include tox.ini mypy.ini
-=======
 include *.ini *.yml *.yaml *.toml
 graft .github
->>>>>>> ddb67f50
 graft tests
 recursive-exclude tests *.pyc
 
